--- conflicted
+++ resolved
@@ -41,11 +41,7 @@
       tzinfo (~> 1.1)
     ansi (1.5.0)
     arel (7.0.0)
-<<<<<<< HEAD
     autoprefixer-rails (6.3.7)
-=======
-    autoprefixer-rails (6.3.6.2)
->>>>>>> 69c2c3eb
       execjs
     bcrypt (3.1.11)
     bootstrap-sass (3.3.6)
@@ -72,11 +68,7 @@
     concurrent-ruby (1.0.2)
     debug_inspector (0.0.2)
     erubis (2.7.0)
-<<<<<<< HEAD
     excon (0.51.0)
-=======
-    excon (0.50.1)
->>>>>>> 69c2c3eb
     execjs (2.7.0)
     faker (1.6.3)
       i18n (~> 0.5)
@@ -134,11 +126,7 @@
       fog-json (~> 1.0)
       fog-xml (~> 0.1)
       ipaddress (~> 0.8)
-<<<<<<< HEAD
     fog-core (1.42.0)
-=======
-    fog-core (1.40.1)
->>>>>>> 69c2c3eb
       builder
       excon (~> 0.49)
       formatador (~> 0.2)
@@ -189,7 +177,7 @@
     fog-serverlove (0.1.2)
       fog-core
       fog-json
-    fog-softlayer (1.1.2)
+    fog-softlayer (1.1.3)
       fog-core
       fog-json
     fog-storm_on_demand (0.1.1)
@@ -382,11 +370,7 @@
   rails (= 5.0.0)
   rails-controller-testing (= 0.1.1)
   sass-rails (= 5.0.5)
-<<<<<<< HEAD
   spring (= 1.7.2)
-=======
-  spring (= 1.7.1)
->>>>>>> 69c2c3eb
   spring-watcher-listen (= 2.0.0)
   sqlite3 (= 1.3.11)
   turbolinks (= 5.0.0)
